--- conflicted
+++ resolved
@@ -1134,33 +1134,6 @@
   }
 }
 
-<<<<<<< HEAD
-template <template <typename...> class KernelGenerator, typename... Args>
-ArrayKernelExec ArithmeticExecFromOp(detail::GetTypeId get_id) {
-  switch (get_id.id) {
-    case Type::INT8:
-      return KernelGenerator<Int8Type, Int8Type, Args...>::Exec;
-    case Type::UINT8:
-      return KernelGenerator<UInt8Type, UInt8Type, Args...>::Exec;
-    case Type::INT16:
-      return KernelGenerator<Int16Type, Int16Type, Args...>::Exec;
-    case Type::UINT16:
-      return KernelGenerator<UInt16Type, UInt16Type, Args...>::Exec;
-    case Type::INT32:
-      return KernelGenerator<Int32Type, Int32Type, Args...>::Exec;
-    case Type::UINT32:
-      return KernelGenerator<UInt32Type, UInt32Type, Args...>::Exec;
-    case Type::DURATION:
-    case Type::INT64:
-    case Type::TIMESTAMP:
-      return KernelGenerator<Int64Type, Int64Type, Args...>::Exec;
-    case Type::UINT64:
-      return KernelGenerator<UInt64Type, UInt64Type, Args...>::Exec;
-    case Type::FLOAT:
-      return KernelGenerator<FloatType, FloatType, Args...>::Exec;
-    case Type::DOUBLE:
-      return KernelGenerator<DoubleType, DoubleType, Args...>::Exec;
-=======
 template <template <typename...> class KernelGenerator, typename Op, typename... Args>
 ArrayKernelExec ArithmeticExecFromOp(detail::GetTypeId get_id) {
   switch (get_id.id) {
@@ -1186,7 +1159,6 @@
       return KernelGenerator<FloatType, FloatType, Op, Args...>::Exec;
     case Type::DOUBLE:
       return KernelGenerator<DoubleType, DoubleType, Op, Args...>::Exec;
->>>>>>> a4a7d377
     default:
       DCHECK(false);
       return ExecFail;
